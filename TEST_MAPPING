--- conflicted
+++ resolved
@@ -84,17 +84,10 @@
     {
       "name" : "net_test_stack_gatt_native",
       "host" : true
-<<<<<<< HEAD
-=======
-    },
-    {
-      "name" : "net_test_stack_a2dp_native",
-      "host" : true
     },
     {
       "name" : "net_test_btif_config_cache",
       "host" : true
->>>>>>> c28294c6
     }
   ]
 }