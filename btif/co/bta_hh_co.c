/******************************************************************************
 *
 *  Copyright (C) 2009-2012 Broadcom Corporation
 *
 *  Licensed under the Apache License, Version 2.0 (the "License");
 *  you may not use this file except in compliance with the License.
 *  You may obtain a copy of the License at:
 *
 *  http://www.apache.org/licenses/LICENSE-2.0
 *
 *  Unless required by applicable law or agreed to in writing, software
 *  distributed under the License is distributed on an "AS IS" BASIS,
 *  WITHOUT WARRANTIES OR CONDITIONS OF ANY KIND, either express or implied.
 *  See the License for the specific language governing permissions and
 *  limitations under the License.
 *
 ******************************************************************************/

//#if (defined(BTA_HH_INCLUDED) && (BTA_HH_INCLUDED == TRUE))

#include <ctype.h>
#include <fcntl.h>
#include <sys/poll.h>
#include <pthread.h>
#include <stdio.h>
#include <string.h>
#include <stdint.h>
#include <errno.h>
#include <unistd.h>
#include <linux/uhid.h>
#include <unistd.h>
#include "btif_hh.h"
#include "bta_api.h"
#include "bta_hh_api.h"
#include "btif_util.h"
#include "bta_hh_co.h"

const char *dev_path = "/dev/uhid";

#if (BLE_INCLUDED == TRUE && BTA_HH_LE_INCLUDED == TRUE)
#include "btif_config.h"
#define BTA_HH_NV_LOAD_MAX       16
static tBTA_HH_RPT_CACHE_ENTRY sReportCache[BTA_HH_NV_LOAD_MAX];
#endif

void uhid_set_non_blocking(int fd)
{
    int opts = fcntl(fd, F_GETFL);
    if (opts < 0)
        APPL_TRACE_ERROR("%s() Getting flags failed (%s)", __func__, strerror(errno));

    opts |= O_NONBLOCK;

    if (fcntl(fd, F_SETFL, opts) < 0)
        APPL_TRACE_EVENT("%s() Setting non-blocking flag failed (%s)", __func__, strerror(errno));
}

/*Internal function to perform UHID write and error checking*/
static int uhid_write(int fd, const struct uhid_event *ev)
{
    ssize_t ret = TEMP_FAILURE_RETRY(write(fd, ev, sizeof(*ev)));
<<<<<<< HEAD
=======

>>>>>>> 3211612e
    if (ret < 0){
        int rtn = -errno;
        APPL_TRACE_ERROR("%s: Cannot write to uhid:%s",
                         __FUNCTION__, strerror(errno));
        return rtn;
    } else if (ret != (ssize_t)sizeof(*ev)) {
        APPL_TRACE_ERROR("%s: Wrong size written to uhid: %zd != %zu",
                         __FUNCTION__, ret, sizeof(*ev));
        return -EFAULT;
    }

    return 0;
}

/* Internal function to parse the events received from UHID driver*/
static int uhid_event(btif_hh_device_t *p_dev)
{
    struct uhid_event ev;
    ssize_t ret;
    memset(&ev, 0, sizeof(ev));
    if(!p_dev)
    {
        APPL_TRACE_ERROR("%s: Device not found",__FUNCTION__)
        return -1;
    }
    ret = TEMP_FAILURE_RETRY(read(p_dev->fd, &ev, sizeof(ev)));
    if (ret == 0) {
        APPL_TRACE_ERROR("%s: Read HUP on uhid-cdev %s", __FUNCTION__,
                                                 strerror(errno));
        return -EFAULT;
    } else if (ret < 0) {
        APPL_TRACE_ERROR("%s: Cannot read uhid-cdev: %s", __FUNCTION__,
                                                strerror(errno));
        return -errno;
    } else if ((ev.type == UHID_OUTPUT) || (ev.type==UHID_OUTPUT_EV)) {
        // Only these two types havae payload,
        // ensure we read full event descriptor
        if (ret < (ssize_t)sizeof(ev)) {
            APPL_TRACE_ERROR("%s: Invalid size read from uhid-dev: %ld != %lu",
                         __FUNCTION__, ret, sizeof(ev.type));
            return -EFAULT;
        }
    }

    switch (ev.type) {
    case UHID_START:
        APPL_TRACE_DEBUG("UHID_START from uhid-dev\n");
        p_dev->ready_for_data = TRUE;
        break;
    case UHID_STOP:
        APPL_TRACE_DEBUG("UHID_STOP from uhid-dev\n");
        p_dev->ready_for_data = FALSE;
        break;
    case UHID_OPEN:
        APPL_TRACE_DEBUG("UHID_OPEN from uhid-dev\n");
        break;
    case UHID_CLOSE:
        APPL_TRACE_DEBUG("UHID_CLOSE from uhid-dev\n");
        p_dev->ready_for_data = FALSE;
        break;
    case UHID_OUTPUT:
        if (ret < (ssize_t)(sizeof(ev.type) + sizeof(ev.u.output))) {
            APPL_TRACE_ERROR("%s: Invalid size read from uhid-dev: %zd < %zu",
                             __FUNCTION__, ret,
                             sizeof(ev.type) + sizeof(ev.u.output));
            return -EFAULT;
        }

        APPL_TRACE_DEBUG("UHID_OUTPUT: Report type = %d, report_size = %d"
                            ,ev.u.output.rtype, ev.u.output.size);
        //Send SET_REPORT with feature report if the report type in output event is FEATURE
        if(ev.u.output.rtype == UHID_FEATURE_REPORT)
            btif_hh_setreport(p_dev, BTHH_FEATURE_REPORT,
                              ev.u.output.size, ev.u.output.data);
        else if(ev.u.output.rtype == UHID_OUTPUT_REPORT)
            btif_hh_setreport(p_dev, BTHH_OUTPUT_REPORT,
                              ev.u.output.size, ev.u.output.data);
        else
            btif_hh_setreport(p_dev, BTHH_INPUT_REPORT,
                              ev.u.output.size, ev.u.output.data);
           break;
    case UHID_OUTPUT_EV:
        APPL_TRACE_DEBUG("UHID_OUTPUT_EV from uhid-dev\n");
        break;
    case UHID_FEATURE:
        APPL_TRACE_DEBUG("UHID_FEATURE from uhid-dev\n");
        break;
    case UHID_FEATURE_ANSWER:
        APPL_TRACE_DEBUG("UHID_FEATURE_ANSWER from uhid-dev\n");
        break;

    default:
        APPL_TRACE_DEBUG("Invalid event from uhid-dev: %u\n", ev.type);
    }

    return 0;
}

/*******************************************************************************
**
** Function create_thread
**
** Description creat a select loop
**
** Returns pthread_t
**
*******************************************************************************/
static inline pthread_t create_thread(void *(*start_routine)(void *), void * arg){
    APPL_TRACE_DEBUG("create_thread: entered");
    pthread_attr_t thread_attr;

    pthread_attr_init(&thread_attr);
    pthread_attr_setdetachstate(&thread_attr, PTHREAD_CREATE_JOINABLE);
    pthread_t thread_id = -1;
    if ( pthread_create(&thread_id, &thread_attr, start_routine, arg)!=0 )
    {
        APPL_TRACE_ERROR("pthread_create : %s", strerror(errno));
        return -1;
    }
    APPL_TRACE_DEBUG("create_thread: thread created successfully");
    return thread_id;
}

/*******************************************************************************
**
** Function btif_hh_poll_event_thread
**
** Description the polling thread which polls for event from UHID driver
**
** Returns void
**
*******************************************************************************/
static void *btif_hh_poll_event_thread(void *arg)
{
    btif_hh_device_t *p_dev = arg;
    APPL_TRACE_DEBUG("%s: Thread created fd = %d", __FUNCTION__, p_dev->fd);
    struct pollfd pfds[1];
    int ret;

    pfds[0].fd = p_dev->fd;
    pfds[0].events = POLLIN;

    // Set the uhid fd as non-blocking to ensure we never block the BTU thread
    uhid_set_non_blocking(p_dev->fd);

    while(p_dev->hh_keep_polling){
        ret = TEMP_FAILURE_RETRY(poll(pfds, 1, 50));
        if (ret < 0) {
            APPL_TRACE_ERROR("%s: Cannot poll for fds: %s\n", __FUNCTION__, strerror(errno));
            break;
        }
        if (pfds[0].revents & POLLIN) {
            APPL_TRACE_DEBUG("btif_hh_poll_event_thread: POLLIN");
            ret = uhid_event(p_dev);
            if (ret){
                break;
            }
        }
    }

    p_dev->hh_poll_thread_id = -1;
    return 0;
}

static inline void btif_hh_close_poll_thread(btif_hh_device_t *p_dev)
{
    APPL_TRACE_DEBUG("%s", __FUNCTION__);
    p_dev->hh_keep_polling = 0;
    if(p_dev->hh_poll_thread_id > 0)
        pthread_join(p_dev->hh_poll_thread_id,NULL);

    return;
}

void bta_hh_co_destroy(int fd)
{
    struct uhid_event ev;
    memset(&ev, 0, sizeof(ev));
    ev.type = UHID_DESTROY;
    uhid_write(fd, &ev);
    APPL_TRACE_DEBUG("%s: Closing fd=%d", __func__, fd);
    close(fd);
}

int bta_hh_co_write(int fd, UINT8* rpt, UINT16 len)
{
    APPL_TRACE_DEBUG("%s: UHID write %d", __func__, len);

    struct uhid_event ev;
    memset(&ev, 0, sizeof(ev));
    ev.type = UHID_INPUT;
    ev.u.input.size = len;
    if(len > sizeof(ev.u.input.data)){
        APPL_TRACE_WARNING("%s: Report size greater than allowed size",
                           __FUNCTION__);
        return -1;
    }
    memcpy(ev.u.input.data, rpt, len);

    return uhid_write(fd, &ev);

}


/*******************************************************************************
**
** Function      bta_hh_co_open
**
** Description   When connection is opened, this call-out function is executed
**               by HH to do platform specific initialization.
**
** Returns       void.
*******************************************************************************/
void bta_hh_co_open(UINT8 dev_handle, UINT8 sub_class, tBTA_HH_ATTR_MASK attr_mask,
                    UINT8 app_id)
{
    UINT32 i;
    btif_hh_device_t *p_dev = NULL;

    if (dev_handle == BTA_HH_INVALID_HANDLE) {
        APPL_TRACE_WARNING("%s: Oops, dev_handle (%d) is invalid...",
                           __FUNCTION__, dev_handle);
        return;
    }

    for (i = 0; i < BTIF_HH_MAX_HID; i++) {
        p_dev = &btif_hh_cb.devices[i];
        if (p_dev->dev_status != BTHH_CONN_STATE_UNKNOWN &&
            p_dev->dev_handle == dev_handle) {
            // We found a device with the same handle. Must be a device reconnected.
            APPL_TRACE_WARNING("%s: Found an existing device with the same handle "
                                                                "dev_status = %d",__FUNCTION__,
                                                                p_dev->dev_status);
            APPL_TRACE_WARNING("%s:     bd_addr = [%02X:%02X:%02X:%02X:%02X:]", __FUNCTION__,
                 p_dev->bd_addr.address[0], p_dev->bd_addr.address[1], p_dev->bd_addr.address[2],
                 p_dev->bd_addr.address[3], p_dev->bd_addr.address[4]);
                 APPL_TRACE_WARNING("%s:     attr_mask = 0x%04x, sub_class = 0x%02x, app_id = %d",
                                  __FUNCTION__, p_dev->attr_mask, p_dev->sub_class, p_dev->app_id);

            if(p_dev->fd<0) {
                p_dev->fd = TEMP_FAILURE_RETRY(open(dev_path, O_RDWR | O_CLOEXEC));
                if (p_dev->fd < 0){
                    APPL_TRACE_ERROR("%s: Error: failed to open uhid, err:%s",
                                                                    __FUNCTION__,strerror(errno));
                    return;
                }else
                    APPL_TRACE_DEBUG("%s: uhid fd = %d", __FUNCTION__, p_dev->fd);
            }

            p_dev->hh_keep_polling = 1;
            p_dev->hh_poll_thread_id = create_thread(btif_hh_poll_event_thread, p_dev);
            break;
        }
        p_dev = NULL;
    }

    if (p_dev == NULL) {
        // Did not find a device reconnection case. Find an empty slot now.
        for (i = 0; i < BTIF_HH_MAX_HID; i++) {
            if (btif_hh_cb.devices[i].dev_status == BTHH_CONN_STATE_UNKNOWN) {
                p_dev = &btif_hh_cb.devices[i];
                p_dev->dev_handle = dev_handle;
                p_dev->attr_mask  = attr_mask;
                p_dev->sub_class  = sub_class;
                p_dev->app_id     = app_id;
                p_dev->local_vup  = FALSE;

                btif_hh_cb.device_num++;
                // This is a new device,open the uhid driver now.
                p_dev->fd = TEMP_FAILURE_RETRY(open(dev_path, O_RDWR | O_CLOEXEC));
                if (p_dev->fd < 0){
                    APPL_TRACE_ERROR("%s: Error: failed to open uhid, err:%s",
                                                                    __FUNCTION__,strerror(errno));
                    return;
                }else{
                    APPL_TRACE_DEBUG("%s: uhid fd = %d", __FUNCTION__, p_dev->fd);
                    p_dev->hh_keep_polling = 1;
                    p_dev->hh_poll_thread_id = create_thread(btif_hh_poll_event_thread, p_dev);
                }


                break;
            }
        }
    }

    if (p_dev == NULL) {
        APPL_TRACE_ERROR("%s: Error: too many HID devices are connected", __FUNCTION__);
        return;
    }

    p_dev->dev_status = BTHH_CONN_STATE_CONNECTED;
    APPL_TRACE_DEBUG("%s: Return device status %d", __FUNCTION__, p_dev->dev_status);
}


/*******************************************************************************
**
** Function      bta_hh_co_close
**
** Description   When connection is closed, this call-out function is executed
**               by HH to do platform specific finalization.
**
** Parameters    dev_handle  - device handle
**                  app_id      - application id
**
** Returns          void.
*******************************************************************************/
void bta_hh_co_close(UINT8 dev_handle, UINT8 app_id)
{
    UINT32 i;
    btif_hh_device_t *p_dev = NULL;

    APPL_TRACE_WARNING("%s: dev_handle = %d, app_id = %d", __FUNCTION__, dev_handle, app_id);
    if (dev_handle == BTA_HH_INVALID_HANDLE) {
        APPL_TRACE_WARNING("%s: Oops, dev_handle (%d) is invalid...", __FUNCTION__, dev_handle);
        return;
    }

    for (i = 0; i < BTIF_HH_MAX_HID; i++) {
        p_dev = &btif_hh_cb.devices[i];
        if (p_dev->dev_status != BTHH_CONN_STATE_UNKNOWN && p_dev->dev_handle == dev_handle) {
            APPL_TRACE_WARNING("%s: Found an existing device with the same handle "
                                                        "dev_status = %d, dev_handle =%d"
                                                        ,__FUNCTION__,p_dev->dev_status
                                                        ,p_dev->dev_handle);
            btif_hh_close_poll_thread(p_dev);
            break;
        }
     }
}


/*******************************************************************************
**
** Function         bta_hh_co_data
**
** Description      This function is executed by BTA when HID host receive a data
**                  report.
**
** Parameters       dev_handle  - device handle
**                  *p_rpt      - pointer to the report data
**                  len         - length of report data
**                  mode        - Hid host Protocol Mode
**                  sub_clas    - Device Subclass
**                  app_id      - application id
**
** Returns          void
*******************************************************************************/
void bta_hh_co_data(UINT8 dev_handle, UINT8 *p_rpt, UINT16 len, tBTA_HH_PROTO_MODE mode,
                    UINT8 sub_class, UINT8 ctry_code, BD_ADDR peer_addr, UINT8 app_id)
{
    btif_hh_device_t *p_dev;
    UNUSED(peer_addr);

    APPL_TRACE_DEBUG("%s: dev_handle = %d, subclass = 0x%02X, mode = %d, "
         "ctry_code = %d, app_id = %d",
         __FUNCTION__, dev_handle, sub_class, mode, ctry_code, app_id);

    p_dev = btif_hh_find_connected_dev_by_handle(dev_handle);
    if (p_dev == NULL) {
        APPL_TRACE_WARNING("%s: Error: unknown HID device handle %d", __FUNCTION__, dev_handle);
        return;
    }

    // Send the HID data to the kernel.
    if ((p_dev->fd >= 0) && p_dev->ready_for_data) {
        bta_hh_co_write(p_dev->fd, p_rpt, len);
    }else {
        APPL_TRACE_WARNING("%s: Error: fd = %d, ready %d, len = %d", __FUNCTION__, p_dev->fd, 
                            p_dev->ready_for_data, len);
    }
}


/*******************************************************************************
**
** Function         bta_hh_co_send_hid_info
**
** Description      This function is called in btif_hh.c to process DSCP received.
**
** Parameters       dev_handle  - device handle
**                  dscp_len    - report descriptor length
**                  *p_dscp     - report descriptor
**
** Returns          void
*******************************************************************************/
void bta_hh_co_send_hid_info(btif_hh_device_t *p_dev, char *dev_name, UINT16 vendor_id,
                             UINT16 product_id, UINT16 version, UINT8 ctry_code,
                             int dscp_len, UINT8 *p_dscp)
{
    int result;
    struct uhid_event ev;

    if (p_dev->fd < 0) {
        APPL_TRACE_WARNING("%s: Error: fd = %d, dscp_len = %d", __FUNCTION__, p_dev->fd, dscp_len);
        return;
    }

    APPL_TRACE_WARNING("%s: fd = %d, name = [%s], dscp_len = %d", __FUNCTION__,
                                                                    p_dev->fd, dev_name, dscp_len);
    APPL_TRACE_WARNING("%s: vendor_id = 0x%04x, product_id = 0x%04x, version= 0x%04x,"
                                                                    "ctry_code=0x%02x",__FUNCTION__,
                                                                    vendor_id, product_id,
                                                                    version, ctry_code);

    //Create and send hid descriptor to kernel
    memset(&ev, 0, sizeof(ev));
    ev.type = UHID_CREATE;
    strncpy((char*)ev.u.create.name, dev_name, sizeof(ev.u.create.name) - 1);
    snprintf((char*)ev.u.create.uniq, sizeof(ev.u.create.uniq),
             "%2.2X:%2.2X:%2.2X:%2.2X:%2.2X:%2.2X",
             p_dev->bd_addr.address[5], p_dev->bd_addr.address[4],
             p_dev->bd_addr.address[3], p_dev->bd_addr.address[2],
             p_dev->bd_addr.address[1], p_dev->bd_addr.address[0]);
    ev.u.create.rd_size = dscp_len;
    ev.u.create.rd_data = p_dscp;
    ev.u.create.bus = BUS_BLUETOOTH;
    ev.u.create.vendor = vendor_id;
    ev.u.create.product = product_id;
    ev.u.create.version = version;
    ev.u.create.country = ctry_code;
    result = uhid_write(p_dev->fd, &ev);

    APPL_TRACE_WARNING("%s: wrote descriptor to fd = %d, dscp_len = %d, result = %d", __FUNCTION__,
                                                                    p_dev->fd, dscp_len, result);

    if (result) {
        APPL_TRACE_WARNING("%s: Error: failed to send DSCP, result = %d", __FUNCTION__, result);

        /* The HID report descriptor is corrupted. Close the driver. */
        close(p_dev->fd);
        p_dev->fd = -1;
    }
}

#if (BLE_INCLUDED == TRUE && BTA_HH_LE_INCLUDED == TRUE)
/*******************************************************************************
**
** Function         bta_hh_le_co_rpt_info
**
** Description      This callout function is to convey the report information on
**                  a HOGP device to the application. Application can save this
**                  information in NV if device is bonded and load it back when
**                  stack reboot.
**
** Parameters       remote_bda  - remote device address
**                  p_entry     - report entry pointer
**                  app_id      - application id
**
** Returns          void.
**
*******************************************************************************/
void bta_hh_le_co_rpt_info(BD_ADDR remote_bda, tBTA_HH_RPT_CACHE_ENTRY *p_entry, UINT8 app_id)
{
    UNUSED(app_id);

    unsigned idx = 0;

    bdstr_t bdstr;
    sprintf(bdstr, "%02x:%02x:%02x:%02x:%02x:%02x",
        remote_bda[0], remote_bda[1], remote_bda[2],
        remote_bda[3], remote_bda[4], remote_bda[5]);

    size_t len = btif_config_get_bin_length(bdstr, "HidReport");
    if (len >= sizeof(tBTA_HH_RPT_CACHE_ENTRY) && len <= sizeof(sReportCache))
    {
        btif_config_get_bin(bdstr, "HidReport", (uint8_t *)sReportCache, &len);
        idx = len / sizeof(tBTA_HH_RPT_CACHE_ENTRY);
    }

    if (idx < BTA_HH_NV_LOAD_MAX)
    {
        memcpy(&sReportCache[idx++], p_entry, sizeof(tBTA_HH_RPT_CACHE_ENTRY));
        btif_config_set_bin(bdstr, "HidReport", (const uint8_t *)sReportCache,
            idx * sizeof(tBTA_HH_RPT_CACHE_ENTRY));
        BTIF_TRACE_DEBUG("%s() - Saving report; dev=%s, idx=%d", __FUNCTION__, bdstr, idx);
    }
}


/*******************************************************************************
**
** Function         bta_hh_le_co_cache_load
**
** Description      This callout function is to request the application to load the
**                  cached HOGP report if there is any. When cache reading is completed,
**                  bta_hh_le_ci_cache_load() is called by the application.
**
** Parameters       remote_bda  - remote device address
**                  p_num_rpt: number of cached report
**                  app_id      - application id
**
** Returns          the acched report array
**
*******************************************************************************/
tBTA_HH_RPT_CACHE_ENTRY * bta_hh_le_co_cache_load (BD_ADDR remote_bda,
                                                   UINT8 *p_num_rpt, UINT8 app_id)
{
    UNUSED(app_id);

    unsigned idx = 0;

    bdstr_t bdstr;
    sprintf(bdstr, "%02x:%02x:%02x:%02x:%02x:%02x",
        remote_bda[0], remote_bda[1], remote_bda[2],
        remote_bda[3], remote_bda[4], remote_bda[5]);

    size_t len = btif_config_get_bin_length(bdstr, "HidReport");
    if (!p_num_rpt && len < sizeof(tBTA_HH_RPT_CACHE_ENTRY))
        return NULL;

    if (len > sizeof(sReportCache))
        len = sizeof(sReportCache);
    btif_config_get_bin(bdstr, "HidReport", (uint8_t *)sReportCache, &len);
    *p_num_rpt = len / sizeof(tBTA_HH_RPT_CACHE_ENTRY);

    BTIF_TRACE_DEBUG("%s() - Loaded %d reports; dev=%s", __FUNCTION__, *p_num_rpt, bdstr);

    return sReportCache;
}

/*******************************************************************************
**
** Function         bta_hh_le_co_reset_rpt_cache
**
** Description      This callout function is to reset the HOGP device cache.
**
** Parameters       remote_bda  - remote device address
**
** Returns          none
**
*******************************************************************************/
void bta_hh_le_co_reset_rpt_cache (BD_ADDR remote_bda, UINT8 app_id)
{
    UNUSED(app_id);

    bdstr_t bdstr;
    sprintf(bdstr, "%02x:%02x:%02x:%02x:%02x:%02x",
        remote_bda[0], remote_bda[1], remote_bda[2],
        remote_bda[3], remote_bda[4], remote_bda[5]);
    btif_config_remove(bdstr, "HidReport");

    BTIF_TRACE_DEBUG("%s() - Reset cache for bda %s", __FUNCTION__, bdstr);
}
#endif /* #if (BLE_INCLUDED == TRUE && BTA_HH_LE_INCLUDED == TRUE) */
<|MERGE_RESOLUTION|>--- conflicted
+++ resolved
@@ -59,10 +59,7 @@
 static int uhid_write(int fd, const struct uhid_event *ev)
 {
     ssize_t ret = TEMP_FAILURE_RETRY(write(fd, ev, sizeof(*ev)));
-<<<<<<< HEAD
-=======
-
->>>>>>> 3211612e
+
     if (ret < 0){
         int rtn = -errno;
         APPL_TRACE_ERROR("%s: Cannot write to uhid:%s",
