--- conflicted
+++ resolved
@@ -117,16 +117,6 @@
 endif
 
 LOCAL_SHARED_LIBRARIES := \
-<<<<<<< HEAD
-    libcutils \
-    liblog \
-    libpower \
-    libbt-hci \
-    libbt-utils
-
-#LOCAL_WHOLE_STATIC_LIBRARIES := libbt-brcm_gki libbt-brcm_stack libbt-brcm_bta
-LOCAL_STATIC_LIBRARIES := libosi libbt-brcm_gki libbt-brcm_bta libbt-brcm_stack libtinyxml2 libbt-qcom_sbc_decoder
-=======
 	libcutils \
 	libdl \
 	liblog \
@@ -139,22 +129,18 @@
 	libbt-hci \
 	libbt-utils \
 	libosi \
-	libtinyxml2
->>>>>>> e01b1126
+	libtinyxml2 \
+	libbt-qcom_sbc_decoder
 
 LOCAL_MODULE := bluetooth.default
 LOCAL_MODULE_RELATIVE_PATH := hw
 LOCAL_MODULE_TAGS := optional
 LOCAL_MODULE_CLASS := SHARED_LIBRARIES
-<<<<<<< HEAD
-LOCAL_REQUIRED_MODULES := libbt-hci libbt-vendor bt_stack.conf bt_did.conf auto_pair_devlist.conf
-LOCAL_MULTILIB := 32
-=======
 LOCAL_REQUIRED_MODULES := \
 	auto_pair_devlist.conf \
 	bt_did.conf \
 	bt_stack.conf \
 	libbt-vendor
->>>>>>> e01b1126
+LOCAL_MULTILIB := 32
 
 include $(BUILD_SHARED_LIBRARY)