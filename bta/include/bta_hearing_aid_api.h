/******************************************************************************
 *
 *  Copyright 2018 The Android Open Source Project
 *
 *  Licensed under the Apache License, Version 2.0 (the "License");
 *  you may not use this file except in compliance with the License.
 *  You may obtain a copy of the License at:
 *
 *  http://www.apache.org/licenses/LICENSE-2.0
 *
 *  Unless required by applicable law or agreed to in writing, software
 *  distributed under the License is distributed on an "AS IS" BASIS,
 *  WITHOUT WARRANTIES OR CONDITIONS OF ANY KIND, either express or implied.
 *  See the License for the specific language governing permissions and
 *  limitations under the License.
 *
 ******************************************************************************/

#pragma once

#include <base/callback_forward.h>
#include <hardware/bt_hearing_aid.h>
#include <future>

constexpr uint16_t HA_INTERVAL_10_MS = 10;
constexpr uint16_t HA_INTERVAL_20_MS = 20;
<<<<<<< HEAD

// Masks for checking capability support
constexpr uint8_t CAPABILITY_SIDE = 0x01;
constexpr uint8_t CAPABILITY_BINAURAL = 0x02;
constexpr uint8_t CAPABILITY_RESERVED = 0xFC;
=======
>>>>>>> 21dba69f

/** Implementations of HearingAid will also implement this interface */
class HearingAidAudioReceiver {
 public:
  virtual ~HearingAidAudioReceiver() = default;
  virtual void OnAudioDataReady(const std::vector<uint8_t>& data) = 0;
<<<<<<< HEAD
  virtual void OnAudioSuspend(std::promise<void> do_suspend_promise) = 0;
  virtual void OnAudioResume(std::promise<void> do_resume_promise) = 0;
};

struct AudioStats {
  size_t packet_flush_count;
  size_t packet_send_count;
  size_t frame_flush_count;
  size_t frame_send_count;

  AudioStats() { Reset(); }

  void Reset() {
    packet_flush_count = 0;
    packet_send_count = 0;
    frame_flush_count = 0;
    frame_send_count = 0;
  }
};

/** Possible states for the Connection Update status */
typedef enum {
  NONE,      // Not Connected
  AWAITING,  // Waiting for start the Connection Update operation
  STARTED,   // Connection Update has started
  COMPLETED  // Connection Update is completed successfully
} connection_update_status_t;

struct HearingDevice {
  RawAddress address;
  /* This is true only during first connection to profile, until we store the
   * device */
  bool first_connection;

  /* we are making active attempt to connect to this device, 'direct connect'.
   * This is true only during initial phase of first connection. */
  bool connecting_actively;

  /* For two hearing aids, you must update their parameters one after another,
   * not simulteanously, to ensure start of connection events for both devices
   * are far from each other. This status tracks whether this device is waiting
   * for update of parameters, that should happen after "LE Connection Update
   * Complete" event
   */
  connection_update_status_t connection_update_status;
  uint16_t requested_connection_interval;

  /* if true, we are connected, L2CAP socket is open, we can stream audio.
     However, the actual audio stream also depends on whether the
     Audio Service has resumed.
   */
  bool accepting_audio;

  uint16_t conn_id;
  uint16_t gap_handle;
  uint16_t audio_control_point_handle;
  uint16_t audio_status_handle;
  uint16_t audio_status_ccc_handle;
  uint16_t volume_handle;
  uint16_t psm;

  uint8_t capabilities;
  uint64_t hi_sync_id;
  uint16_t render_delay;
  uint16_t preparation_delay;
  uint16_t codecs;

  AudioStats audio_stats;
  /* Keep tracks of whether the "Start Cmd" has been send to this device. When
     the "Stop Cmd" is send or when this device disconnects, then this flag is
     cleared. Please note that the "Start Cmd" is not send during device
     connection in the case when the audio is suspended. */
  bool playback_started;
  /* This tracks whether the last command to Hearing Aids device is
   * ACKnowledged. */
  bool command_acked;

  HearingDevice(const RawAddress& address, uint16_t psm, uint8_t capabilities,
                uint16_t codecs, uint16_t audio_control_point_handle,
                uint16_t audio_status_handle, uint16_t audio_status_ccc_handle,
                uint16_t volume_handle, uint64_t hiSyncId,
                uint16_t render_delay, uint16_t preparation_delay)
      : address(address),
        first_connection(false),
        connecting_actively(false),
        connection_update_status(NONE),
        accepting_audio(false),
        conn_id(0),
        gap_handle(0),
        audio_control_point_handle(audio_control_point_handle),
        audio_status_handle(audio_status_handle),
        audio_status_ccc_handle(audio_status_ccc_handle),
        volume_handle(volume_handle),
        psm(psm),
        capabilities(capabilities),
        hi_sync_id(hiSyncId),
        render_delay(render_delay),
        preparation_delay(preparation_delay),
        codecs(codecs),
        playback_started(false),
        command_acked(false) {}

  HearingDevice(const RawAddress& address, bool first_connection)
      : address(address),
        first_connection(first_connection),
        connecting_actively(first_connection),
        connection_update_status(NONE),
        accepting_audio(false),
        conn_id(0),
        gap_handle(0),
        audio_status_handle(0),
        audio_status_ccc_handle(0),
        psm(0),
        playback_started(false),
        command_acked(false) {}

  HearingDevice() : HearingDevice(RawAddress::kEmpty, false) {}

  /* return true if this device represents left Hearing Aid. Returned value is
   * valid only after capabilities are discovered */
  bool isLeft() const { return !(capabilities & CAPABILITY_SIDE); }
=======
  virtual void OnAudioSuspend(std::promise<void> do_suspend_promise);
  virtual void OnAudioResume(std::promise<void> do_resume_promise);
>>>>>>> 21dba69f
};

class HearingAid {
 public:
  virtual ~HearingAid() = default;

  static void Initialize(bluetooth::hearing_aid::HearingAidCallbacks* callbacks,
                         base::Closure initCb);
  static void CleanUp();
  static bool IsHearingAidRunning();
  static HearingAid* Get();
  static void DebugDump(int fd);

  static void AddFromStorage(const HearingDevice& dev_info,
                             uint16_t is_white_listed);

  static int GetDeviceCount();

  virtual void Connect(const RawAddress& address) = 0;
  virtual void Disconnect(const RawAddress& address) = 0;
  virtual void AddToWhiteList(const RawAddress& address) = 0;
  virtual void RemoveFromWhiteList(const RawAddress& address) = 0;
  virtual void SetVolume(int8_t volume) = 0;
};

/* Represents configuration of audio codec, as exchanged between hearing aid and
 * phone.
 * It can also be passed to the audio source to configure its parameters.
 */
struct CodecConfiguration {
  /** sampling rate that the codec expects to receive from audio framework */
  uint32_t sample_rate;

  /** bitrate that codec expects to receive from audio framework in bits per
   * channel */
  uint32_t bit_rate;

  /** Data interval determines how often we send samples to the remote. This
   * should match how often we grab data from audio source, optionally we can
   * grab data every 2 or 3 intervals, but this would increase latency.
   *
   * Value is provided in ms, must be divisable by 1.25 to make sure the
   * connection interval is integer.
   */
  uint16_t data_interval_ms;
};

/** Represents source of audio for hearing aids */
class HearingAidAudioSource {
 public:
  static void Start(const CodecConfiguration& codecConfiguration,
                    HearingAidAudioReceiver* audioReceiver);
  static void Stop();
  static void Initialize();
  static void CleanUp();
  static void DebugDump(int fd);
};<|MERGE_RESOLUTION|>--- conflicted
+++ resolved
@@ -24,21 +24,17 @@
 
 constexpr uint16_t HA_INTERVAL_10_MS = 10;
 constexpr uint16_t HA_INTERVAL_20_MS = 20;
-<<<<<<< HEAD
 
 // Masks for checking capability support
 constexpr uint8_t CAPABILITY_SIDE = 0x01;
 constexpr uint8_t CAPABILITY_BINAURAL = 0x02;
 constexpr uint8_t CAPABILITY_RESERVED = 0xFC;
-=======
->>>>>>> 21dba69f
 
 /** Implementations of HearingAid will also implement this interface */
 class HearingAidAudioReceiver {
  public:
   virtual ~HearingAidAudioReceiver() = default;
   virtual void OnAudioDataReady(const std::vector<uint8_t>& data) = 0;
-<<<<<<< HEAD
   virtual void OnAudioSuspend(std::promise<void> do_suspend_promise) = 0;
   virtual void OnAudioResume(std::promise<void> do_resume_promise) = 0;
 };
@@ -160,10 +156,6 @@
   /* return true if this device represents left Hearing Aid. Returned value is
    * valid only after capabilities are discovered */
   bool isLeft() const { return !(capabilities & CAPABILITY_SIDE); }
-=======
-  virtual void OnAudioSuspend(std::promise<void> do_suspend_promise);
-  virtual void OnAudioResume(std::promise<void> do_resume_promise);
->>>>>>> 21dba69f
 };
 
 class HearingAid {
