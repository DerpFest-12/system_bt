--- conflicted
+++ resolved
@@ -88,15 +88,9 @@
 #define BTA_AG_FAIL_RFCOMM      2 /* Open failed due to RFCOMM */
 #define BTA_AG_FAIL_RESOURCES   3 /* out of resources failure  */
 
-<<<<<<< HEAD
-/*Status to disallow passing AT Events after BTIF */
-
-#define BTA_AG_DISALLOW_AT      5
-=======
 /* Status to disallow passing AT Events after BTIF */
 #define BTA_AG_DISALLOW_AT      5
 
->>>>>>> f27374ec
 typedef uint8_t tBTA_AG_STATUS;
 
 /* handle values used with BTA_AgResult */
@@ -360,11 +354,7 @@
     char                str[BTA_AG_AT_MAX_LEN+1];
     uint16_t            num;
     uint8_t             idx;    /* call number used by CLCC and CHLD */
-<<<<<<< HEAD
-    uint16_t            lidx;    /* long index, ex, HF indicator */
-=======
     uint16_t            lidx;   /* long index, ex, HF indicator */
->>>>>>> f27374ec
 } tBTA_AG_VAL;
 
 /* union of data associated with AG callback */
